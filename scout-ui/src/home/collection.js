var app = require('ampersand-app');
var AmpersandView = require('ampersand-view');
var CollectionStatsView = require('../collection-stats');
var FieldListView = require('../field-list');
var DocumentListView = require('../document-view');
var RefineBarView = require('../refine-view');
var MongoDBCollection = require('../models/mongodb-collection');
var SampledSchema = require('../models/sampled-schema');

module.exports = AmpersandView.extend({
  namespace: 'Collection',
  template: require('./collection.jade'),
  props: {
    open: {
      type: 'boolean',
      default: false
    },
    fieldListView: {
      type: 'view'
    }
  },
  events: {
    'click .splitter': 'onSplitterClick'
  },
  bindings: {
    'model._id': {
      hook: 'name'
    },
<<<<<<< HEAD
    sidebarWidth: {
      type: function(el, value) {
        el.style.width = value;
      },
      selector: '.side'
=======
    'open': {
      type: 'booleanClass',
      yes: 'sidebar-open',
      hook: 'json-sidebar-toggle-class'
>>>>>>> 1653d179
    }
  },
  children: {
    model: MongoDBCollection,
    schema: SampledSchema
  },
  initialize: function() {
    app.statusbar.watch(this, this.schema);

    this.schema.ns = this.model.getId();
    this.schema.fetch();
    this.model.fetch();

    this.listenTo(app.queryOptions, 'change', this.onQueryChanged);
  },
  onQueryChanged: function() {
    this.schema.refine(app.queryOptions.serialize());
  },
  onSplitterClick: function() {
    this.toggle('open');
  },
  subviews: {
    stats: {
      hook: 'stats-subview',
      prepareView: function(el) {
        return new CollectionStatsView({
          el: el,
          parent: this,
          model: this.model
        });
      }
    },
    fields: {
      waitFor: 'schema.fields',
      hook: 'fields-subview',
      prepareView: function(el) {
        this.fieldListView = new FieldListView({
          el: el,
          parent: this,
          collection: this.schema.fields
        });
        return this.fieldListView;
      }
    },
    refinebar: {
      hook: 'refine-bar',
      prepareView: function(el) {
        return new RefineBarView({
          el: el,
          parent: this,
          model: app.queryOptions
        });
      }
    },
    documents: {
      waitFor: 'model.documents',
      hook: 'documents-subview',
      prepareView: function(el) {
        return new DocumentListView({
          el: el,
          parent: this,
          collection: this.model.documents
        });
      }
    }
  }
});<|MERGE_RESOLUTION|>--- conflicted
+++ resolved
@@ -26,18 +26,10 @@
     'model._id': {
       hook: 'name'
     },
-<<<<<<< HEAD
-    sidebarWidth: {
-      type: function(el, value) {
-        el.style.width = value;
-      },
-      selector: '.side'
-=======
-    'open': {
+    open: {
       type: 'booleanClass',
       yes: 'sidebar-open',
       hook: 'json-sidebar-toggle-class'
->>>>>>> 1653d179
     }
   },
   children: {
