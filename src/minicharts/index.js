var AmpersandView = require('ampersand-view');
var _ = require('lodash');
var raf = require('raf');
var app = require('ampersand-app');
var VizView = require('./viz');
var UniqueMinichartView = require('./unique');
var DocumentRootMinichartView = require('./document-root');
var ArrayRootMinichartView = require('./array-root');
var vizFns = require('./d3fns');
var QueryBuilderMixin = require('./querybuilder');
var Collection = require('ampersand-collection');
var navigator = window.navigator;

// var debug = require('debug')('scout:minicharts:index');

var ArrayCollection = Collection.extend({
  model: Array
});

/**
 * a wrapper around VizView to set common default values
 */
module.exports = AmpersandView.extend(QueryBuilderMixin, {
  modelType: 'MinichartView',
  template: require('./minichart.jade'),
  session: {
    subview: 'state',
    viewOptions: 'object',
    selectedValues: {
      type: 'array',
      default: function() {
        return [];
      }
    }
  },
  initialize: function(opts) {
    // setting some defaults for minicharts
    this.viewOptions = _.defaults(opts, {
      width: 440,
      height: 100,
      renderMode: 'svg',
      className: 'minichart',
      debounceRender: false,
      vizFn: vizFns[opts.model.getId().toLowerCase()] || null
    });
    this.listenTo(app.volatileQueryOptions, 'change:query', this.handleVolatileQueryChange);
  },
  _mangleGeoCoordinates: function(values) {
    // now check value bounds
    var lons = values.filter(function(val, idx) {
      return idx % 2 === 0;
    });
    var lats = values.filter(function(val, idx) {
      return idx % 2 === 1;
    });
    if (_.min(lons) >= -180 && _.max(lons) <= 180 && _.min(lats) >= -90 && _.max(lats) <= 90) {
      return new ArrayCollection(_.zip(lons, lats));
    }
    return false;
  },
  /* eslint complexity: 0 */
  _geoCoordinateTransform: function() {
    var coords;
<<<<<<< HEAD
    if (this.model.name === 'Coordinates') {
      // been here before, don't need to do it again
      return true;
    }
=======
    if (!app.isFeatureEnabled('Geo Minicharts')) {
      return false;
    }
    if (!navigator.onLine) {
      return false;
    }

>>>>>>> 96b0417f
    if (this.model.name === 'Document') {
      if (this.model.fields.length !== 2
        || !this.model.fields.get('type')
        || this.model.fields.get('type').type !== 'String'
        || this.model.fields.get('type').types.get('String').unique !== 1
        || this.model.fields.get('type').types.get('String').values.at(0).value !== 'Point'
        || this.model.fields.get('coordinates').types.get('Array').count
        !== this.model.fields.get('coordinates').count
        || this.model.fields.get('coordinates').types.get('Array').average_length !== 2
      ) {
        return false;
      }
      coords = this._mangleGeoCoordinates(
        this.model.fields.get('coordinates').types.get('Array')
          .types.get('Number').values.serialize());
      if (!coords) {
        return false;
      }
      // we have a GeoJSON document: {type: "Point", coordinates: [lng, lat]}
      this.model.values = coords;
      this.model.fields.reset();
      this.model.name = 'Coordinates';
      return true;
    } else if (this.model.name === 'Array') {
      var lengths = this.model.lengths;
      if (_.min(lengths) !== 2 || _.max(lengths) !== 2) {
        return false;
      }
      coords = this._mangleGeoCoordinates(
        this.model.types.get('Number').values.serialize());
      if (!coords) {
        return false;
      }
      // we have a legacy coordinate pair: [lng, lat]
      this.model.values = coords;
      this.model.types.reset();
      this.model.name = 'Coordinates';
      return true;
    }
    return false;
  },
  render: function() {
    this.renderWithTemplate(this);
    this._geoCoordinateTransform();

    if (this.model.name === 'Coordinates') {
      // check if we can load google maps or if we need to fall back to
      // a simpler coordinate chart
      if (app.isFeatureEnabled('Google Map Minicharts')
        && navigator.onLine
        && !localStorage.disableGoogleMaps) {
        this.viewOptions.renderMode = 'html';
        this.viewOptions.height = 250;
        this.viewOptions.vizFn = vizFns.geo;
        this.subview = new VizView(this.viewOptions);
      } else {
        // we have coordinates but cannot load google maps (offline, invalid
        // key, etc.). Fall back to simplified coordinate chart.
        this.viewOptions.renderMode = 'svg';
        this.viewOptions.height = 250;
        this.viewOptions.vizFn = vizFns.coordinates;
        this.subview = new VizView(this.viewOptions);
      }
    } else if (['String', 'Number'].indexOf(this.model.name) !== -1
      && this.model.unique === this.model.count) {
      // unique values get a div-based UniqueMinichart
      this.viewOptions.renderMode = 'html';
      this.viewOptions.vizFn = null;
      this.viewOptions.className = 'minichart unique';
      this.subview = new UniqueMinichartView(this.viewOptions);
    } else if (this.model.name === 'Document') {
      this.viewOptions.height = 55;
      this.subview = new DocumentRootMinichartView(this.viewOptions);
    } else if (this.model.name === 'Array') {
      this.viewOptions.height = 55;
      this.subview = new ArrayRootMinichartView(this.viewOptions);
    } else {
      // otherwise, create a svg-based VizView for d3
      this.subview = new VizView(this.viewOptions);
    }

    if (app.isFeatureEnabled('querybuilder')) {
      this.listenTo(this.subview, 'querybuilder', this.handleQueryBuilderEvent);
    }
    raf(function() {
      this.renderSubview(this.subview, this.queryByHook('minichart'));
    }.bind(this));
  }
});<|MERGE_RESOLUTION|>--- conflicted
+++ resolved
@@ -61,20 +61,16 @@
   /* eslint complexity: 0 */
   _geoCoordinateTransform: function() {
     var coords;
-<<<<<<< HEAD
     if (this.model.name === 'Coordinates') {
       // been here before, don't need to do it again
       return true;
     }
-=======
     if (!app.isFeatureEnabled('Geo Minicharts')) {
       return false;
     }
     if (!navigator.onLine) {
       return false;
     }
-
->>>>>>> 96b0417f
     if (this.model.name === 'Document') {
       if (this.model.fields.length !== 2
         || !this.model.fields.get('type')
