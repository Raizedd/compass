var d3 = require('d3');
var _ = require('lodash');
var few = require('./few');
var many = require('./many');
var shared = require('./shared');

var minicharts_d3fns_string = function() {
  // --- beginning chart setup ---
  var width = 400;
  var height = 100;
  var options = {
    view: null
  };
  var fewChart = few();
  var manyChart = many();
  var margin = shared.margin;
  // --- end chart setup ---

  function chart(selection) {
    selection.each(function(data) {
      var el = d3.select(this);
      var innerWidth = width - margin.left - margin.right;
      var innerHeight = height - margin.top - margin.bottom;

      // group into labels and values per bucket, sort descending
      var grouped = _(data)
        .groupBy(function(d) {
          return d;
        })
        .map(function(v, k) {
          return {
            label: k,
            value: k,
            count: v.length
          };
        })
        .sortByOrder('count', [false]) // descending on value
        .value();


      var g = el.selectAll('g').data([grouped]);

      // append g element if it doesn't exist yet
      g.enter()
        .append('g')
        .attr('transform', 'translate(' + margin.left + ',' + margin.top + ')')
        .attr('width', innerWidth)
        .attr('height', innerHeight);

      var chartFn = grouped.length <= 5 ? fewChart : manyChart;
      options.scale = true;

      chartFn
        .width(innerWidth)
        .height(innerHeight)
        .options(options);

      g.call(chartFn);
    });
  }

  chart.width = function(value) {
    if (!arguments.length) return width;
    width = value;
    return chart;
  };

  chart.height = function(value) {
    if (!arguments.length) return height;
    height = value;
    return chart;
  };

  chart.options = function(value) {
    if (!arguments.length) return options;
    options = value;
    return chart;
  };

  return chart;
};


<<<<<<< HEAD
module.exports = minicharts_d3fns_string;


// function(opts) {
//   var values = opts.model.values.toJSON();
//
//   var margin = shared.margin;
//   var width = opts.width - margin.left - margin.right;
//   var height = opts.height - margin.top - margin.bottom;
//   var el = opts.el;
//
//   // group into labels and values per bucket, sort descending
//   var data = _(values)
//     .groupBy(function(d) {
//       return d;
//     })
//     .map(function(v, k) {
//       return {
//         label: k,
//         value: k,
//         count: v.length
//       };
//     })
//     .sortByOrder('count', [false]) // descending on value
//     .value();
//
//   // clear element first
//   d3.select(el).selectAll('*').remove();
//
//   var g = d3.select(el)
//     .append('g')
//     .attr('transform', 'translate(' + margin.left + ',' + margin.top + ')')
//     .attr('width', width)
//     .attr('height', height);
//
//   var chartFn = data.length <= 5 ? few : many;
//   var chart = chartFn()
//     .width(width)
//     .height(height)
//     .options({
//       scale: true,
//       bgbars: false,
//       view: opts.view
//     });
//
//   d3.select(g)
//     .datum(data)
//     .call(chart);
//
//   // simulate data changes
//   // setInterval(function() {
//   //   _.each(data, function(d) {
//   //     d.count = _.random(0, 20);
//   //   });
//   //   data = _.sortByOrder(data, 'count', [false]);
//   //   d3.select(g).call(chart);
//   // }, 500);
// };
=======
module.exports = minicharts_d3fns_string;
>>>>>>> 21197df9
<|MERGE_RESOLUTION|>--- conflicted
+++ resolved
@@ -80,66 +80,4 @@
   return chart;
 };
 
-
-<<<<<<< HEAD
-module.exports = minicharts_d3fns_string;
-
-
-// function(opts) {
-//   var values = opts.model.values.toJSON();
-//
-//   var margin = shared.margin;
-//   var width = opts.width - margin.left - margin.right;
-//   var height = opts.height - margin.top - margin.bottom;
-//   var el = opts.el;
-//
-//   // group into labels and values per bucket, sort descending
-//   var data = _(values)
-//     .groupBy(function(d) {
-//       return d;
-//     })
-//     .map(function(v, k) {
-//       return {
-//         label: k,
-//         value: k,
-//         count: v.length
-//       };
-//     })
-//     .sortByOrder('count', [false]) // descending on value
-//     .value();
-//
-//   // clear element first
-//   d3.select(el).selectAll('*').remove();
-//
-//   var g = d3.select(el)
-//     .append('g')
-//     .attr('transform', 'translate(' + margin.left + ',' + margin.top + ')')
-//     .attr('width', width)
-//     .attr('height', height);
-//
-//   var chartFn = data.length <= 5 ? few : many;
-//   var chart = chartFn()
-//     .width(width)
-//     .height(height)
-//     .options({
-//       scale: true,
-//       bgbars: false,
-//       view: opts.view
-//     });
-//
-//   d3.select(g)
-//     .datum(data)
-//     .call(chart);
-//
-//   // simulate data changes
-//   // setInterval(function() {
-//   //   _.each(data, function(d) {
-//   //     d.count = _.random(0, 20);
-//   //   });
-//   //   data = _.sortByOrder(data, 'count', [false]);
-//   //   d3.select(g).call(chart);
-//   // }, 500);
-// };
-=======
-module.exports = minicharts_d3fns_string;
->>>>>>> 21197df9
+module.exports = minicharts_d3fns_string;