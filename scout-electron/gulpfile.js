var gulp = require('gulp');
var keepup = require('keepup');
var fs = require('fs');
var path = require('path');
var which = require('which');
var util = require('util');
var proc = require('child_process');
var async = require('async');
var plist = require('plist');
var merge = require('merge-stream');
//var mvm = require('mongodb-version-manager');

var PYTHON = which.sync('python');

var BUILD_CONFIG = 'Release';
var PROJECT_NAME = 'scout';
var PRODUCT_NAME = 'Scout';
var PRODUCT_VERSION = require('../package.json').version;

var HOME = path.resolve(__dirname + '/../');
var PLATFORM = process.platform;
var ELECTRON = HOME + '/electron';
var NODE_URL = 'https://gh-contractor-zcbenz.s3.amazonaws.com/atom-shell/dist';
var EXECUTABLE = PRODUCT_NAME;
if (PLATFORM === 'linux') {
  EXECUTABLE = EXECUTABLE.toLowerCase();
} else if (PLATFORM === 'win32') {
  EXECUTABLE += '.exe';
}

var APP = ELECTRON + '/out/R/' + PRODUCT_NAME;
if (PLATFORM === 'darwin') {
  APP += '.app';
}

var BREAKPAD_SYMBOLS = ELECTRON + '/out/R/' + PRODUCT_NAME + '.breakpad.syms';

// @todo: lookup dynamically from ../electron/atom.gyp
var NODE_VERSION = '0.26.0';
var ARCH = (PLATFORM === 'darwin') ? 'x64' : (PLATFORM === 'win32') ? 'ia32' : process.arch;

var GYP_DEFINES = 'project_name=' + PROJECT_NAME + ' product_name=' + PRODUCT_NAME.replace(' ', '\\ ');
if (process.env.GYP_DEFINES) {
  process.env.GYP_DEFINES += GYP_DEFINES;
} else {
  process.env.GYP_DEFINES = GYP_DEFINES;
}

var DEST = path.resolve(APP + '/Contents/Resources/app');
var BIN = path.resolve(APP + '/Contents/MacOS/' + PRODUCT_NAME);

function exec(cwd, cmd, cb) {
  var args = cmd.split(' ');
  var bin = args.shift();
  var child = proc.spawn(bin, args, {
    cwd: cwd
  });
  child.stderr.pipe(process.stderr);
  child.stdout.pipe(process.stdout);

  child.on('exit', function() {
    cb();
  });
}

gulp.task('default', ['build', 'start']);

gulp.task('copy', ['install source'], function() {
  var electron = gulp.src(['./{index.js,package.json,lib/*.js}'])
    .pipe(gulp.dest(DEST + '/scout-electron'));

  var brain = gulp.src(['../scout-brain/{index.js,package.json,lib/*.js,lib/**/*}',])
    .pipe(gulp.dest(DEST + '/scout-brain'));

  var client = gulp.src(['../scout-client/{index.js,package.json,lib/*.js,lib/**/*}'])
    .pipe(gulp.dest(DEST + '/scout-client'));

<<<<<<< HEAD
=======
  var metrics = gulp.src(['../scout-metrics/{index.js,*.json,lib/*.js}'])
    .pipe(gulp.dest(DEST + '/scout-metrics'));

>>>>>>> c51dbe43
  var server = gulp.src([
    '../scout-server/{index.js,package.json,bin/*,lib/*,lib/**/*,res/*,res/**/*}',
  ])
    .pipe(gulp.dest(DEST + '/scout-server'));

  var index = gulp.src('../{index.js,package.json}')
    .pipe(gulp.dest(DEST + '/'));
  return merge(index, electron, brain, client, server);
});

gulp.task('start', ['build'], function(cb) {
  if (!fs.existsSync(BIN)) {
    return cb(new Error('Electron binary does not exist.  Check your log above for errors.'));
  }
  var child = proc.spawn(BIN, [path.resolve(__dirname + '/../')]);
  child.stderr.pipe(process.stderr);
  child.stdout.pipe(process.stdout);
  cb();
});

gulp.task('get source', function(done) {
  var repo = 'git://github.com/atom/electron.git';
  fs.exists(ELECTRON, function(exists) {
    if (exists) {
      return exec(ELECTRON, 'git pull --rebase', done);
    }
    exec(process.cwd(), 'git clone ' + repo + ' ' + ELECTRON, function(err) {
      if (err) return done(err);

      exec(ELECTRON, PYTHON + ' ' + path.resolve(ELECTRON + '/script/bootstrap.py') + ' -v', done);
    });
  });
});

gulp.task('build source', ['get source'], function(done) {
  var BUILD_CMD = PYTHON + ' ' + path.resolve(ELECTRON + '/script/build.py') + ' -c ' + BUILD_CONFIG + ' -t ' + PROJECT_NAME;
  exec(ELECTRON, BUILD_CMD, done);
});

function _source_npm(cmd, done) {
  var CMD = util.format('%s %s --target=%s --arch=%s --dist-url=%s',
    which.sync('node-gyp'),
    cmd, NODE_VERSION, ARCH, NODE_URL);

  exec(ELECTRON, CMD, done);
}

gulp.task('install source npm deps', ['build source'], function(done) {
  _source_npm('install', done);
});

gulp.task('rebuild soruce npm deps', ['build source'], function(done) {
  // https://github.com/atom/electron/blob/master/docs/tutorial/using-native-node-modules.md#how-to-install-native-modules
  // process.env.HOME = '~/.electron-gyp';
  _source_npm('rebuild', done);
});

gulp.task('generate node lib', ['build source'], function(done) {
  if (process.platform !== 'win32') return done();

  var CMD = PYTHON + ' ' + path.resolve(ELECTRON + '/script/build.py') + ' -c ' + BUILD_CONFIG + '-t generate_node_lib';
  exec(ELECTRON, CMD, done);
});

gulp.task('patch icon', ['build source'], function() {
  var dest = APP + '/Contents/Resources/atom.icns';
  return fs.createReadStream('./res/scout.icns')
    .pipe(fs.createWriteStream(dest));
});

gulp.task('patch plist', ['build source'], function(done) {
  if (process.platform !== 'darwin') return done();

  var infoPlistPath = APP + '/Contents/Info.plist';
  fs.readFile(infoPlistPath, 'utf-8', function(err, buf) {
    if (err) return done(err);

    var infoPlist = plist.parse(buf);
    infoPlist.CFBundleName = PRODUCT_NAME;
    infoPlist.CFBundleVersion = PRODUCT_VERSION;
    infoPlist.CFBundleIdentifier = 'com.mongodb.' + PROJECT_NAME,

    fs.writeFile(infoPlistPath, plist.build(infoPlist), done);
  });
});

gulp.task('install source', [
  'install source npm deps',
  // 'rebuild soruce npm deps',
  'generate node lib',
  'patch icon',
  'patch plist'
]);

gulp.task('install app', ['install source', 'copy'], function(done) {
  function npm_install(dir, cb) {
    var CMD = util.format('npm install ---production --target=%s --arch=%s --dist-url=%s',
      NODE_VERSION, ARCH, NODE_URL);

    exec(DEST + '/' + dir, CMD, cb);
  }

  async.parallel([
    'scout-brain',
    'scout-client',
    'scout-data',
    'scout-electron',
    'scout-metrics',
    'scout-server',
  ].map(function(d) {
    return function(cb) {
      npm_install(d, cb);
    };
  }), done);
});

gulp.task('build', [
  'get source',
  'build source',
  'install source',
  // 'install mongo',
  'install app'
]);

// https://github.com/atom/electron-starter/blob/master/build/tasks/codesign-task.coffee
function unlockKeychainDarwin(done) {
  if (process.env.XCODE_KEYCHAIN_PASSWORD) {
    var cmd = util.format('security unlock-keychain -p %s',
      process.env.XCODE_KEYCHAIN_PASSWORD, process.env.XCODE_KEYCHAIN);
    proc.exec(cmd, done);
  } else {
    done();
  }
}
function signAppDarwin(done) {
  if (process.env.XCODE_SIGNING_IDENTITY) {
    // var cmd = util.format('codesign --deep --force --verbose --sign %s %s',
    //   process.env.XCODE_SIGNING_IDENTITY, APP);

    // Use a shell script until we rewrite it in gulp
    var logData = function(data) {
      console.log((''+ data).trim());
    };

    var script = proc.spawn("./darwin-sign-app.sh",
                            [process.env.XCODE_SIGNING_IDENTITY, APP]);
    script.stdout.on('data', logData);
    script.stderr.on('data', logData);
    script.on('close', done);
  } else {
    done(new Error("process.env.XCODE_SIGNING_IDENTITY not specified"));
  }
}
gulp.task('sign', function(done) {
  if (PLATFORM !== 'darwin') {
    done(new Error("sign only implemented for OS X"));
  }
  unlockKeychainDarwin(function(err) {
    if (err) return done(err);
    signAppDarwin(done);
  });
});

// gulp.task('get mongo', function(cb) {
//   mvm(cb);
// });
//
// gulp.task('embed mongo', ['get mongo'], function() {
//   return gulp.src(mvm.config.cache + '/mongodb/current/bin/{mongod,mongos}')
//     .pipe(gulp.dest(DEST + '/bin'));
// });
//
// gulp.task('install mongo', ['get mongo', 'embed mongo']);

// @todo: dump debug symbols to BREAKPAD_SYMBOLS
// https://github.com/atom/electron-starter/blob/master/build/tasks/dump-symbols-task.coffee

// @todo: set version
// https://github.com/atom/electron-starter/blob/master/build/tasks/set-version-task.coffee

// @todo: https://github.com/atom/electron-starter/blob/master/build/tasks/set-exe-icon-task.coffee

// @todo: create windows installer
//    https://github.com/domderen/electron-installer/blob/master/src/InstallerFactory.js

// @todo: make the rest of these tasks not asinine:
// https://github.com/atom/electron-starter/tree/master/build/tasks<|MERGE_RESOLUTION|>--- conflicted
+++ resolved
@@ -75,12 +75,6 @@
   var client = gulp.src(['../scout-client/{index.js,package.json,lib/*.js,lib/**/*}'])
     .pipe(gulp.dest(DEST + '/scout-client'));
 
-<<<<<<< HEAD
-=======
-  var metrics = gulp.src(['../scout-metrics/{index.js,*.json,lib/*.js}'])
-    .pipe(gulp.dest(DEST + '/scout-metrics'));
-
->>>>>>> c51dbe43
   var server = gulp.src([
     '../scout-server/{index.js,package.json,bin/*,lib/*,lib/**/*,res/*,res/**/*}',
   ])
@@ -222,21 +216,21 @@
 
     // Use a shell script until we rewrite it in gulp
     var logData = function(data) {
-      console.log((''+ data).trim());
+      console.log(('' + data).trim());
     };
 
-    var script = proc.spawn("./darwin-sign-app.sh",
-                            [process.env.XCODE_SIGNING_IDENTITY, APP]);
+    var script = proc.spawn('./darwin-sign-app.sh',
+      [process.env.XCODE_SIGNING_IDENTITY, APP]);
     script.stdout.on('data', logData);
     script.stderr.on('data', logData);
     script.on('close', done);
   } else {
-    done(new Error("process.env.XCODE_SIGNING_IDENTITY not specified"));
+    done(new Error('process.env.XCODE_SIGNING_IDENTITY not specified'));
   }
 }
 gulp.task('sign', function(done) {
   if (PLATFORM !== 'darwin') {
-    done(new Error("sign only implemented for OS X"));
+    done(new Error('sign only implemented for OS X'));
   }
   unlockKeychainDarwin(function(err) {
     if (err) return done(err);
